--- conflicted
+++ resolved
@@ -144,11 +144,7 @@
 %% @end
 %%--------------------------------------------------------------------
 -spec get_plugins(RequestType :: pre_request | post_request, Protocol :: http) ->
-<<<<<<< HEAD
                          {ok, [Module :: atom()]}.
-=======
-                         {ok, [Module :: atom()] | []}.
->>>>>>> 3bd28dd9
 get_plugins(RequestType, Protocol) when RequestType == pre_request orelse
                                        RequestType == post_request ->
     Plugins = ets:match(?NOVA_PLUGIN_TABLE, {{'_', RequestType, Protocol}, '$1'}),
